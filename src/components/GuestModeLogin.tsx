--- conflicted
+++ resolved
@@ -1,10 +1,7 @@
 import React, { useState } from 'react'
 import { useAuthStore } from '../stores/useAuthStore'
 import knittingIcon from '../assets/images/kniitingIcon.png'
-<<<<<<< HEAD
-=======
 import ConfirmDialog from './ConfirmDialog'
->>>>>>> b0c5dc14
 
 export const GuestModeLogin: React.FC = () => {
   const { signInWithGoogle, enterGuestMode, isLoading, error, userType, user } = useAuthStore()
@@ -32,19 +29,12 @@
     <div className="min-h-screen flex items-center justify-center bg-background-primary">
       <div className="max-w-md w-full space-y-8 p-6">
         <div>
-<<<<<<< HEAD
           <div className="flex items-center justify-center mb-4">
             <img src={knittingIcon} alt="Stitchie" className="w-12 h-12 mr-3" />
             <h2 className="text-3xl font-extrabold text-text-primary">
               Stitchie
             </h2>
           </div>
-=======
-          <img src={knittingIcon} alt="Stitchie" className="w-12 h-12" />
-          <h2 className="mt-6 text-center text-3xl font-extrabold text-text-primary">
-            Stitchie
-          </h2>
->>>>>>> b0c5dc14
           <p className="mt-2 text-center text-sm text-text-secondary">
             選擇使用方式
           </p>
@@ -79,20 +69,13 @@
                 <h3 className="text-sm font-medium text-text-primary">
                   本地模式
                 </h3>
-<<<<<<< HEAD
-                <div className="mt-2 text-sm text-text-secondary">
-=======
                 <div className="mt-1 text-sm text-text-secondary">
->>>>>>> b0c5dc14
                   <p className="mb-2">
                     數據僅儲存在此裝置上，不會同步到雲端
                   </p>
-<<<<<<< HEAD
-=======
                   <p className="font-semibold text-text-primary">
                     注意：清除瀏覽器數據或強制重新整理可能導致資料遺失，請記得備份！
                   </p>
->>>>>>> b0c5dc14
                 </div>
               </div>
             </div>
@@ -142,9 +125,6 @@
                 <h3 className="text-sm font-medium text-text-primary">
                   雲端同步模式
                 </h3>
-                <div className="mt-1 text-sm text-text-secondary">
-                  數據會同步到雲端，可在多個裝置間使用
-                </div>
                 <div className="mt-2 text-sm text-text-secondary">
                   <p className="mb-2">
                     目前雲端同步功能<b>只開放給特定用戶使用</b>。<br />
